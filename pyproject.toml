--- conflicted
+++ resolved
@@ -33,18 +33,13 @@
 apscheduler = {version = "^3.10.4", optional = true}
 fastapi-sso = { version = "^0.10.0", optional = true }
 PyJWT = { version = "^2.8.0", optional = true }
-<<<<<<< HEAD
-python-multipart = { version = "^0.0.6", optional = true }
-cryptography = { version = "41.0.3", optional = true }
+python-multipart = { version = "^0.0.9", optional = true}
+cryptography = {version = "^42.0.5", optional = true}
 prisma = {version = "0.11.0", optional = true}
 azure-identity = {version = "^1.15.0", optional = true}
 azure-keyvault-secrets = {version = "^4.8.0", optional = true}
 google-cloud-kms = {version = "^2.21.3", optional = true}
 resend = {version = "^0.8.0", optional = true}
-=======
-python-multipart = { version = "^0.0.9", optional = true}
-cryptography = {version = "^42.0.5", optional = true}
->>>>>>> 123e012d
 
 [tool.poetry.extras]
 proxy = [
