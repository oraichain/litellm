name: Notify Repo A on Developer Branch Push

run-name: deploy-${{ github.repository }}-${{ github.ref_name }}-${{ github.run_id }}

on:
  push:
    branches:
      - staging
      - litellm_stable_release_branch
    tags:
      - v*

jobs:
  build_and_deploy_release:
    if: github.ref_type == 'tag' && startsWith(github.ref_name, 'v')
<<<<<<< HEAD
    runs-on: [self-hosted, liltellm-prod]
=======
    runs-on: [self-hosted, litellm-prod]
>>>>>>> dca2bd96
    steps:
      - name: Checkout Repository
        uses: actions/checkout@v3
        with:
          ref: ${{ github.ref_name }}
      
      - uses: docker/login-action@v3
        with:
          username: ${{ secrets.DOCKERHUB_USERNAME }}
          password: ${{ secrets.DOCKERHUB_TOKEN }}

      - name: Set Short Commit
        id: set_commit
        run: |
          echo "SHORT_COMMIT=$(echo $GITHUB_SHA | cut -c1-7)" >> $GITHUB_ENV

      - name: Build and Push Docker Image
        uses: docker/build-push-action@v4
        with:
          context: .
          push: true
          tags: oraichain/litellm:${{ github.ref_name }}.${{ env.SHORT_COMMIT }}

      - name: Run Deploy
        run: |
          sudo bash -c "cd /opt/deploy-beta/litellm-v2 && \
          tag=\"oraichain/litellm:${{ github.ref_name }}.${SHORT_COMMIT}\" && \
          echo \"Using tag: \$tag\" && \
          sed -E \"s|^( *image:).*|\1 \$tag|\" docker-compose.yml > docker-compose.yml.new && \
          mv docker-compose.yml.new docker-compose.yml && \
          docker compose down && \
          docker compose up -d"

      - name: Notify discord - Build Success
        if: ${{ success() }}
        uses: appleboy/discord-action@master
        with:
          webhook_id: ${{ secrets.DISCORD_WEBHOOK_ID_DISTILLEDAI }}
          webhook_token: ${{ secrets.DISCORD_WEBHOOK_TOKEN_DISTILLEDAI }}
          username: GitBot
          message: ':white_check_mark: Build image repo: ${{ github.repository }} branch: [${{ github.ref_name }}] success'

      - name: Notify discord - Build Failure
        if: ${{ failure() }}
        uses: appleboy/discord-action@master
        with:
          webhook_id: ${{ secrets.DISCORD_WEBHOOK_ID_DISTILLEDAI }}
          webhook_token: ${{ secrets.DISCORD_WEBHOOK_TOKEN_DISTILLEDAI }}
          username: GitBot
          message: ":x: Build image repo: ${{ github.repository }} branch: [${{ github.ref_name }}] failure"


  build_and_deploy_k8s:
    if: github.ref_type == 'branch' && github.ref_name == 'staging'
    runs-on: [self-hosted, liltellm-stg]
    steps:
      - name: Checkout Repository
        uses: actions/checkout@v3
        with:
          ref: ${{ github.ref_name }}
      
      - uses: docker/login-action@v3
        with:
          username: ${{ secrets.DOCKERHUB_USERNAME }}
          password: ${{ secrets.DOCKERHUB_TOKEN }}

      - name: Set Short Commit
        id: set_commit
        run: |
          echo "SHORT_COMMIT=$(echo $GITHUB_SHA | cut -c1-7)" >> $GITHUB_ENV

      - name: Build and Push Docker Image
        uses: docker/build-push-action@v4
        with:
          context: .
          push: true
          tags: oraichain/litellm:${{ github.ref_name }}.${{ env.SHORT_COMMIT }}

      - name: Install GH CLI
        run: |
          cat /etc/issue
          uname -a
          type -p curl >/dev/null || (sudo apt update && sudo apt install curl -y)
          curl -fsSL https://cli.github.com/packages/githubcli-archive-keyring.gpg | sudo dd of=/usr/share/keyrings/githubcli-archive-keyring.gpg \
          && sudo chmod go+r /usr/share/keyrings/githubcli-archive-keyring.gpg \
          && echo "deb [arch=$(dpkg --print-architecture) signed-by=/usr/share/keyrings/githubcli-archive-keyring.gpg] https://cli.github.com/packages stable main" | sudo tee /etc/apt/sources.list.d/github-cli.list > /dev/null \
          && sudo apt update \
          && sudo apt install gh -y
      - name: gh version
        run: |
          gh version


      - name: Install yq
        run: |
          command_exist=$(command -v "yq") || true
          current_user=$(whoami)
          if [ "$current_user" = "root" ]; then
            bin_path='/usr/local/bin'
          else
            mkdir -p ~/bin
            bin_path="$HOME/bin"
          fi
          if [ -z $command_exist ]; then
            wget https://github.com/mikefarah/yq/releases/latest/download/yq_linux_amd64 -O $bin_path/yq
            chmod +x $bin_path/yq
            export PATH="$HOME/bin:$PATH"
          fi
          yq --version


      - name: Update image tag
        env:
          PAT: ${{ secrets.PAT_TOKEN }}
          GH_TOKEN: ${{ secrets.GH_TOKEN  }}
          APPROVAL_GH_TOKEN: ${{ secrets.APPROVAL_GH_TOKEN }}
          HELM_CHARTS_PATH: helm-charts/litellm/values-staging.yaml
          CHART_NAME: thesis-litellm
          KEY: .image.tag
          ENV: staging

        run: |
          export TAG=${{ github.ref_name }}.${{ env.SHORT_COMMIT }}
          export PAT=${{ env.APPROVAL_GH_TOKEN }}
          export APPROVAL=${{ env.APPROVAL_GH_TOKEN }}
          export PATH="$HOME/bin:$PATH"

          git fetch --all
          git clone https://${GH_TOKEN}@github.com/oraichain/infra-deployments.git
          cd infra-deployments

          git checkout -b feat/update-$CHART_NAME-$ENV-tag-$TAG
          git config --global user.email "devops@orai.io"
          git config --global user.name "DevOps"
          git remote set-url origin https://${PAT}@github.com/oraichain/infra-deployments.git

          if [[ ! -f "${HELM_CHARTS_PATH}" ]]; then
            echo "❌ File ${HELM_CHARTS_PATH} don't exists !"
            exit 1
          fi
          yq eval -i "${KEY} = strenv(TAG)" "${HELM_CHARTS_PATH}"
          git commit -am "feat($CHART_NAME): update image tag in $ENV to $TAG"
          git push -fu origin feat/update-$CHART_NAME-$ENV-tag-$TAG
          PR_URL=$(gh pr list -H feat/update-$CHART_NAME-$ENV-tag-$TAG -B master --json url --jq '.[].url')
          if [[ -n "${PR_URL}" ]]; then
            echo "PR already exists -> ${PR_URL}"
          else
            gh pr create --title "Update $CHART_NAME image tag to $TAG in $ENV" --body "$ENV $TAG" -B master
          fi

          GH_TOKEN=$APPROVAL gh pr review -a feat/update-$CHART_NAME-$ENV-tag-$TAG -b "$ENV env will be auto approved"
          GH_TOKEN=$APPROVAL gh pr merge -d -s --body="$TAG will be synced to $ENV by ArgoCD" feat/update-$CHART_NAME-$ENV-tag-$TAG --admin


      - name: Notify discord
        uses: appleboy/discord-action@master
        env:
          CHART_NAME: thesis-litellm
        with:
          webhook_id: ${{ secrets.DISCORD_WEBHOOK_ID_DISTILLEDAI }}
          webhook_token: ${{ secrets.DISCORD_WEBHOOK_TOKEN_DISTILLEDAI }}
          username: GitBot
          message: |
            :white_check_mark: Deployed **${{ env.CHART_NAME }}**
            • Ref: `${{ github.ref_name }}`
            • Commit: `${{ env.SHORT_COMMIT }}`
            • Status: success


      - name: Notify on deploy error
        if: failure()
        uses: appleboy/discord-action@master
        with:
          webhook_id: ${{ secrets.DISCORD_WEBHOOK_ID_DISTILLEDAI }}
          webhook_token: ${{ secrets.DISCORD_WEBHOOK_TOKEN_DISTILLEDAI }}
          username: GitBot
          message: ":x: [${{ github.event.client_payload.target }}] Deployed ${{ github.event.client_payload.chart_name }}:${{ github.event.client_payload.tag }} failed <@${{ vars.PIC }}>\nAction: ${{ github.server_url }}/${{ github.repository }}/actions/runs/${{ github.run_id }}"

  
  <|MERGE_RESOLUTION|>--- conflicted
+++ resolved
@@ -13,11 +13,7 @@
 jobs:
   build_and_deploy_release:
     if: github.ref_type == 'tag' && startsWith(github.ref_name, 'v')
-<<<<<<< HEAD
-    runs-on: [self-hosted, liltellm-prod]
-=======
     runs-on: [self-hosted, litellm-prod]
->>>>>>> dca2bd96
     steps:
       - name: Checkout Repository
         uses: actions/checkout@v3
